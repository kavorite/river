--- conflicted
+++ resolved
@@ -57,46 +57,21 @@
    "cell_type": "code",
    "execution_count": 2,
    "metadata": {},
-<<<<<<< HEAD
-   "outputs": [],
-=======
-   "outputs": [
-    {
-     "name": "stdout",
-     "output_type": "stream",
-     "text": [
-      "[15,000] ROCAUC: 0.899341 – 0:00:03\n",
-      "[30,000] ROCAUC: 0.87079 – 0:00:06\n",
-      "[45,000] ROCAUC: 0.899804 – 0:00:10\n",
-      "[60,000] ROCAUC: 0.89192 – 0:00:13\n",
-      "[75,000] ROCAUC: 0.890126 – 0:00:16\n",
-      "[90,000] ROCAUC: 0.897645 – 0:00:20\n",
-      "[105,000] ROCAUC: 0.889682 – 0:00:23\n",
-      "[120,000] ROCAUC: 0.886271 – 0:00:26\n",
-      "[135,000] ROCAUC: 0.883233 – 0:00:30\n",
-      "[150,000] ROCAUC: 0.885329 – 0:00:35\n",
-      "[165,000] ROCAUC: 0.897751 – 0:00:38\n",
-      "[180,000] ROCAUC: 0.896706 – 0:00:42\n",
-      "[195,000] ROCAUC: 0.896068 – 0:00:45\n",
-      "[210,000] ROCAUC: 0.894425 – 0:00:48\n",
-      "[225,000] ROCAUC: 0.893745 – 0:00:52\n",
-      "[240,000] ROCAUC: 0.893375 – 0:00:55\n",
-      "[255,000] ROCAUC: 0.89189 – 0:00:58\n",
-      "[270,000] ROCAUC: 0.893778 – 0:01:04\n"
-     ]
-    },
-    {
-     "data": {
-      "text/plain": [
-       "ROCAUC: 0.891071"
-      ]
+   "outputs": [
+    {
+     "name": "stdout",
+     "output_type": "stream",
+     "text": "[15,000] ROCAUC: 0.899341 – 0:00:11\n[30,000] ROCAUC: 0.87079 – 0:00:17\n[45,000] ROCAUC: 0.899804 – 0:00:24\n[60,000] ROCAUC: 0.89192 – 0:00:31\n[75,000] ROCAUC: 0.890126 – 0:00:37\n[90,000] ROCAUC: 0.897645 – 0:00:42\n[105,000] ROCAUC: 0.889682 – 0:00:47\n[120,000] ROCAUC: 0.886271 – 0:00:51\n[135,000] ROCAUC: 0.883233 – 0:00:55\n[150,000] ROCAUC: 0.885329 – 0:00:59\n[165,000] ROCAUC: 0.897751 – 0:01:03\n[180,000] ROCAUC: 0.896706 – 0:01:09\n[195,000] ROCAUC: 0.896068 – 0:01:12\n[210,000] ROCAUC: 0.894425 – 0:01:17\n[225,000] ROCAUC: 0.893745 – 0:01:20\n[240,000] ROCAUC: 0.893375 – 0:01:24\n[255,000] ROCAUC: 0.89189 – 0:01:28\n[270,000] ROCAUC: 0.893778 – 0:01:32\n"
+    },
+    {
+     "data": {
+      "text/plain": "ROCAUC: 0.891071"
      },
      "execution_count": 2,
      "metadata": {},
      "output_type": "execute_result"
     }
    ],
->>>>>>> 6b83cd26
    "source": [
     "from creme import linear_model\n",
     "from creme import metrics\n",
@@ -138,48 +113,23 @@
   },
   {
    "cell_type": "code",
-   "execution_count": null,
-   "metadata": {},
-<<<<<<< HEAD
-   "outputs": [],
-=======
-   "outputs": [
-    {
-     "name": "stdout",
-     "output_type": "stream",
-     "text": [
-      "[15,000] ROCAUC: 0.906964 – 0:00:03\n",
-      "[30,000] ROCAUC: 0.918349 – 0:00:06\n",
-      "[45,000] ROCAUC: 0.938641 – 0:00:10\n",
-      "[60,000] ROCAUC: 0.925495 – 0:00:14\n",
-      "[75,000] ROCAUC: 0.920024 – 0:00:18\n",
-      "[90,000] ROCAUC: 0.925929 – 0:00:22\n",
-      "[105,000] ROCAUC: 0.915362 – 0:00:25\n",
-      "[120,000] ROCAUC: 0.912398 – 0:00:28\n",
-      "[135,000] ROCAUC: 0.911679 – 0:00:32\n",
-      "[150,000] ROCAUC: 0.910731 – 0:00:35\n",
-      "[165,000] ROCAUC: 0.91989 – 0:00:39\n",
-      "[180,000] ROCAUC: 0.919865 – 0:00:43\n",
-      "[195,000] ROCAUC: 0.918189 – 0:00:46\n",
-      "[210,000] ROCAUC: 0.917085 – 0:00:50\n",
-      "[225,000] ROCAUC: 0.916455 – 0:00:53\n",
-      "[240,000] ROCAUC: 0.917223 – 0:00:57\n",
-      "[255,000] ROCAUC: 0.916282 – 0:01:00\n",
-      "[270,000] ROCAUC: 0.917515 – 0:01:03\n"
-     ]
-    },
-    {
-     "data": {
-      "text/plain": [
-       "ROCAUC: 0.914269"
-      ]
+   "execution_count": 3,
+   "metadata": {},
+   "outputs": [
+    {
+     "name": "stdout",
+     "output_type": "stream",
+     "text": "[15,000] ROCAUC: 0.906964 – 0:00:04\n[30,000] ROCAUC: 0.918349 – 0:00:07\n[45,000] ROCAUC: 0.938641 – 0:00:11\n[60,000] ROCAUC: 0.925495 – 0:00:15\n[75,000] ROCAUC: 0.920024 – 0:00:19\n[90,000] ROCAUC: 0.925929 – 0:00:23\n[105,000] ROCAUC: 0.915362 – 0:00:27\n[120,000] ROCAUC: 0.912398 – 0:00:30\n[135,000] ROCAUC: 0.911679 – 0:00:34\n[150,000] ROCAUC: 0.910731 – 0:00:38\n[165,000] ROCAUC: 0.91989 – 0:00:42\n[180,000] ROCAUC: 0.919865 – 0:00:46\n[195,000] ROCAUC: 0.918189 – 0:00:50\n[210,000] ROCAUC: 0.917085 – 0:00:54\n[225,000] ROCAUC: 0.916455 – 0:00:58\n[240,000] ROCAUC: 0.917223 – 0:01:02\n[255,000] ROCAUC: 0.916282 – 0:01:05\n[270,000] ROCAUC: 0.917515 – 0:01:09\n"
+    },
+    {
+     "data": {
+      "text/plain": "ROCAUC: 0.914269"
      },
      "execution_count": 3,
      "metadata": {},
      "output_type": "execute_result"
     }
    ],
->>>>>>> 6b83cd26
    "source": [
     "from creme import optim\n",
     "\n",
@@ -207,53 +157,28 @@
    "source": [
     "## Focal loss\n",
     "\n",
-    "Deep learning for object detection community has produced a special loss function for imbalaced learning called [focal loss](https://arxiv.org/pdf/1708.02002.pdf). We are doing binary classification, so we can plug the binary version of focal loss into our logistic regression and see how well it fairs."
-   ]
-  },
-  {
-   "cell_type": "code",
-   "execution_count": null,
-   "metadata": {},
-<<<<<<< HEAD
-   "outputs": [],
-=======
-   "outputs": [
-    {
-     "name": "stdout",
-     "output_type": "stream",
-     "text": [
-      "[15,000] ROCAUC: 0.907819 – 0:00:03\n",
-      "[30,000] ROCAUC: 0.902699 – 0:00:06\n",
-      "[45,000] ROCAUC: 0.926 – 0:00:10\n",
-      "[60,000] ROCAUC: 0.914868 – 0:00:13\n",
-      "[75,000] ROCAUC: 0.910841 – 0:00:17\n",
-      "[90,000] ROCAUC: 0.920638 – 0:00:20\n",
-      "[105,000] ROCAUC: 0.914711 – 0:00:23\n",
-      "[120,000] ROCAUC: 0.911864 – 0:00:27\n",
-      "[135,000] ROCAUC: 0.911162 – 0:00:30\n",
-      "[150,000] ROCAUC: 0.910189 – 0:00:33\n",
-      "[165,000] ROCAUC: 0.918094 – 0:00:37\n",
-      "[180,000] ROCAUC: 0.916794 – 0:00:40\n",
-      "[195,000] ROCAUC: 0.915302 – 0:00:44\n",
-      "[210,000] ROCAUC: 0.913043 – 0:00:47\n",
-      "[225,000] ROCAUC: 0.912626 – 0:00:50\n",
-      "[240,000] ROCAUC: 0.914699 – 0:00:54\n",
-      "[255,000] ROCAUC: 0.914963 – 0:00:57\n",
-      "[270,000] ROCAUC: 0.916283 – 0:01:00\n"
-     ]
-    },
-    {
-     "data": {
-      "text/plain": [
-       "ROCAUC: 0.913071"
-      ]
+    "The deep learning for object detection community has produced a special loss function for imbalaced learning called [focal loss](https://arxiv.org/pdf/1708.02002.pdf). We are doing binary classification, so we can plug the binary version of focal loss into our logistic regression and see how well it fairs."
+   ]
+  },
+  {
+   "cell_type": "code",
+   "execution_count": 4,
+   "metadata": {},
+   "outputs": [
+    {
+     "name": "stdout",
+     "output_type": "stream",
+     "text": "[15,000] ROCAUC: 0.907819 – 0:00:05\n[30,000] ROCAUC: 0.902699 – 0:00:09\n[45,000] ROCAUC: 0.926 – 0:00:13\n[60,000] ROCAUC: 0.914868 – 0:00:17\n[75,000] ROCAUC: 0.910841 – 0:00:21\n[90,000] ROCAUC: 0.920638 – 0:00:29\n[105,000] ROCAUC: 0.914711 – 0:00:34\n[120,000] ROCAUC: 0.911864 – 0:00:39\n[135,000] ROCAUC: 0.911162 – 0:00:48\n[150,000] ROCAUC: 0.910189 – 0:00:52\n[165,000] ROCAUC: 0.918094 – 0:00:56\n[180,000] ROCAUC: 0.916794 – 0:01:01\n[195,000] ROCAUC: 0.915302 – 0:01:10\n[210,000] ROCAUC: 0.913043 – 0:01:14\n[225,000] ROCAUC: 0.912626 – 0:01:18\n[240,000] ROCAUC: 0.914699 – 0:01:23\n[255,000] ROCAUC: 0.914963 – 0:01:28\n[270,000] ROCAUC: 0.916283 – 0:01:40\n"
+    },
+    {
+     "data": {
+      "text/plain": "ROCAUC: 0.913071"
      },
      "execution_count": 4,
      "metadata": {},
      "output_type": "execute_result"
     }
    ],
->>>>>>> 6b83cd26
    "source": [
     "model = (\n",
     "    preprocessing.StandardScaler() |\n",
@@ -287,50 +212,23 @@
   },
   {
    "cell_type": "code",
-<<<<<<< HEAD
-   "execution_count": null,
-   "metadata": {},
-   "outputs": [],
-=======
    "execution_count": 5,
    "metadata": {},
    "outputs": [
     {
      "name": "stdout",
      "output_type": "stream",
-     "text": [
-      "[15,000] ROCAUC: 0.939514 – 0:00:02\n",
-      "[30,000] ROCAUC: 0.948435 – 0:00:05\n",
-      "[45,000] ROCAUC: 0.965093 – 0:00:08\n",
-      "[60,000] ROCAUC: 0.956687 – 0:00:11\n",
-      "[75,000] ROCAUC: 0.950131 – 0:00:14\n",
-      "[90,000] ROCAUC: 0.956866 – 0:00:17\n",
-      "[105,000] ROCAUC: 0.947408 – 0:00:20\n",
-      "[120,000] ROCAUC: 0.942359 – 0:00:22\n",
-      "[135,000] ROCAUC: 0.941693 – 0:00:25\n",
-      "[150,000] ROCAUC: 0.943845 – 0:00:28\n",
-      "[165,000] ROCAUC: 0.949408 – 0:00:31\n",
-      "[180,000] ROCAUC: 0.948932 – 0:00:34\n",
-      "[195,000] ROCAUC: 0.948422 – 0:00:37\n",
-      "[210,000] ROCAUC: 0.948689 – 0:00:40\n",
-      "[225,000] ROCAUC: 0.947371 – 0:00:42\n",
-      "[240,000] ROCAUC: 0.949912 – 0:00:45\n",
-      "[255,000] ROCAUC: 0.949748 – 0:00:48\n",
-      "[270,000] ROCAUC: 0.950999 – 0:00:51\n"
-     ]
-    },
-    {
-     "data": {
-      "text/plain": [
-       "ROCAUC: 0.948824"
-      ]
+     "text": "[15,000] ROCAUC: 0.939514 – 0:00:03\n[30,000] ROCAUC: 0.948435 – 0:00:06\n[45,000] ROCAUC: 0.965093 – 0:00:09\n[60,000] ROCAUC: 0.956687 – 0:00:17\n[75,000] ROCAUC: 0.950131 – 0:00:26\n[90,000] ROCAUC: 0.956866 – 0:00:29\n[105,000] ROCAUC: 0.947408 – 0:00:33\n[120,000] ROCAUC: 0.942359 – 0:00:37\n[135,000] ROCAUC: 0.941693 – 0:00:40\n[150,000] ROCAUC: 0.943845 – 0:00:43\n[165,000] ROCAUC: 0.949408 – 0:00:46\n[180,000] ROCAUC: 0.948932 – 0:00:49\n[195,000] ROCAUC: 0.948422 – 0:00:52\n[210,000] ROCAUC: 0.948689 – 0:00:56\n[225,000] ROCAUC: 0.947371 – 0:00:59\n[240,000] ROCAUC: 0.949912 – 0:01:02\n[255,000] ROCAUC: 0.949748 – 0:01:06\n[270,000] ROCAUC: 0.950999 – 0:01:09\n"
+    },
+    {
+     "data": {
+      "text/plain": "ROCAUC: 0.948824"
      },
      "execution_count": 5,
      "metadata": {},
      "output_type": "execute_result"
     }
    ],
->>>>>>> 6b83cd26
    "source": [
     "from creme import sampling\n",
     "\n",
@@ -363,88 +261,19 @@
   },
   {
    "cell_type": "code",
-<<<<<<< HEAD
-   "execution_count": null,
-   "metadata": {},
-   "outputs": [],
-=======
    "execution_count": 6,
    "metadata": {},
    "outputs": [
     {
      "data": {
-      "image/svg+xml": [
-       "<?xml version=\"1.0\" encoding=\"UTF-8\" standalone=\"no\"?>\n",
-       "<!DOCTYPE svg PUBLIC \"-//W3C//DTD SVG 1.1//EN\"\n",
-       " \"http://www.w3.org/Graphics/SVG/1.1/DTD/svg11.dtd\">\n",
-       "<!-- Generated by graphviz version 2.40.1 (20161225.0304)\n",
-       " -->\n",
-       "<!-- Title: %3 Pages: 1 -->\n",
-       "<svg width=\"167pt\" height=\"263pt\"\n",
-       " viewBox=\"0.00 0.00 167.00 263.00\" xmlns=\"http://www.w3.org/2000/svg\" xmlns:xlink=\"http://www.w3.org/1999/xlink\">\n",
-       "<g id=\"graph0\" class=\"graph\" transform=\"scale(1 1) rotate(0) translate(4 259)\">\n",
-       "<title>%3</title>\n",
-       "<polygon fill=\"#ffffff\" stroke=\"transparent\" points=\"-4,4 -4,-259 163,-259 163,4 -4,4\"/>\n",
-       "<g id=\"clust1\" class=\"cluster\">\n",
-       "<title>cluster_RandomUnderSampler</title>\n",
-       "<polygon fill=\"none\" stroke=\"#000000\" points=\"8,-64 8,-139 151,-139 151,-64 8,-64\"/>\n",
-       "<text text-anchor=\"middle\" x=\"79.5\" y=\"-123.8\" font-family=\"Times,serif\" font-size=\"14.00\" fill=\"#000000\">RandomUnderSampler</text>\n",
-       "</g>\n",
-       "<!-- x -->\n",
-       "<g id=\"node1\" class=\"node\">\n",
-       "<title>x</title>\n",
-       "<polygon fill=\"none\" stroke=\"#000000\" stroke-width=\"1.2\" points=\"106,-255 52,-255 52,-219 106,-219 106,-255\"/>\n",
-       "<text text-anchor=\"middle\" x=\"79\" y=\"-234.2\" font-family=\"trebuchet\" font-size=\"11.00\" fill=\"#000000\">x</text>\n",
-       "</g>\n",
-       "<!-- StandardScaler -->\n",
-       "<g id=\"node2\" class=\"node\">\n",
-       "<title>StandardScaler</title>\n",
-       "<polygon fill=\"none\" stroke=\"#000000\" stroke-width=\"1.2\" points=\"123,-183 35,-183 35,-147 123,-147 123,-183\"/>\n",
-       "<text text-anchor=\"middle\" x=\"79\" y=\"-162.2\" font-family=\"trebuchet\" font-size=\"11.00\" fill=\"#000000\">StandardScaler</text>\n",
-       "</g>\n",
-       "<!-- x&#45;&gt;StandardScaler -->\n",
-       "<g id=\"edge1\" class=\"edge\">\n",
-       "<title>x&#45;&gt;StandardScaler</title>\n",
-       "<path fill=\"none\" stroke=\"#000000\" stroke-width=\".6\" d=\"M79,-218.8314C79,-218.8314 79,-193.4133 79,-193.4133\"/>\n",
-       "<polygon fill=\"#000000\" stroke=\"#000000\" stroke-width=\".6\" points=\"82.5001,-193.4132 79,-183.4133 75.5001,-193.4133 82.5001,-193.4132\"/>\n",
-       "</g>\n",
-       "<!-- LogisticRegression -->\n",
-       "<g id=\"node3\" class=\"node\">\n",
-       "<title>LogisticRegression</title>\n",
-       "<polygon fill=\"none\" stroke=\"#000000\" stroke-width=\"1.2\" points=\"131.5,-108 26.5,-108 26.5,-72 131.5,-72 131.5,-108\"/>\n",
-       "<text text-anchor=\"middle\" x=\"79\" y=\"-87.2\" font-family=\"trebuchet\" font-size=\"11.00\" fill=\"#000000\">LogisticRegression</text>\n",
-       "</g>\n",
-       "<!-- StandardScaler&#45;&gt;LogisticRegression -->\n",
-       "<g id=\"edge3\" class=\"edge\">\n",
-       "<title>StandardScaler&#45;&gt;LogisticRegression</title>\n",
-       "<path fill=\"none\" stroke=\"#000000\" stroke-width=\".6\" d=\"M79,-146.8446C79,-146.8446 79,-118.2482 79,-118.2482\"/>\n",
-       "<polygon fill=\"#000000\" stroke=\"#000000\" stroke-width=\".6\" points=\"82.5001,-118.2481 79,-108.2482 75.5001,-118.2482 82.5001,-118.2481\"/>\n",
-       "</g>\n",
-       "<!-- y -->\n",
-       "<g id=\"node4\" class=\"node\">\n",
-       "<title>y</title>\n",
-       "<polygon fill=\"none\" stroke=\"#000000\" stroke-width=\"1.2\" points=\"106,-36 52,-36 52,0 106,0 106,-36\"/>\n",
-       "<text text-anchor=\"middle\" x=\"79\" y=\"-15.2\" font-family=\"trebuchet\" font-size=\"11.00\" fill=\"#000000\">y</text>\n",
-       "</g>\n",
-       "<!-- LogisticRegression&#45;&gt;y -->\n",
-       "<g id=\"edge2\" class=\"edge\">\n",
-       "<title>LogisticRegression&#45;&gt;y</title>\n",
-       "<path fill=\"none\" stroke=\"#000000\" stroke-width=\".6\" d=\"M79,-71.8314C79,-71.8314 79,-46.4133 79,-46.4133\"/>\n",
-       "<polygon fill=\"#000000\" stroke=\"#000000\" stroke-width=\".6\" points=\"82.5001,-46.4132 79,-36.4133 75.5001,-46.4133 82.5001,-46.4132\"/>\n",
-       "</g>\n",
-       "</g>\n",
-       "</svg>\n"
-      ],
-      "text/plain": [
-       "<graphviz.dot.Digraph at 0x7fb07d7dfc50>"
-      ]
+      "image/svg+xml": "<?xml version=\"1.0\" encoding=\"UTF-8\" standalone=\"no\"?>\n<!DOCTYPE svg PUBLIC \"-//W3C//DTD SVG 1.1//EN\"\n \"http://www.w3.org/Graphics/SVG/1.1/DTD/svg11.dtd\">\n<!-- Generated by graphviz version 2.43.0 (0)\n -->\n<!-- Title: %3 Pages: 1 -->\n<svg width=\"169pt\" height=\"262pt\"\n viewBox=\"0.00 0.00 169.00 262.00\" xmlns=\"http://www.w3.org/2000/svg\" xmlns:xlink=\"http://www.w3.org/1999/xlink\">\n<g id=\"graph0\" class=\"graph\" transform=\"scale(1 1) rotate(0) translate(4 258)\">\n<title>%3</title>\n<polygon fill=\"white\" stroke=\"transparent\" points=\"-4,4 -4,-258 165,-258 165,4 -4,4\"/>\n<g id=\"clust1\" class=\"cluster\">\n<title>cluster_RandomUnderSampler</title>\n<polygon fill=\"none\" stroke=\"black\" points=\"8,-64 8,-138 153,-138 153,-64 8,-64\"/>\n<text text-anchor=\"middle\" x=\"80.5\" y=\"-122.8\" font-family=\"Times,serif\" font-size=\"14.00\">RandomUnderSampler</text>\n</g>\n<!-- x -->\n<g id=\"node1\" class=\"node\">\n<title>x</title>\n<polygon fill=\"none\" stroke=\"black\" stroke-width=\"1.2\" points=\"107,-254 53,-254 53,-218 107,-218 107,-254\"/>\n<text text-anchor=\"middle\" x=\"80\" y=\"-232.7\" font-family=\"trebuchet\" font-size=\"11.00\">x</text>\n</g>\n<!-- StandardScaler -->\n<g id=\"node2\" class=\"node\">\n<title>StandardScaler</title>\n<polygon fill=\"none\" stroke=\"black\" stroke-width=\"1.2\" points=\"124.82,-182 35.18,-182 35.18,-146 124.82,-146 124.82,-182\"/>\n<text text-anchor=\"middle\" x=\"80\" y=\"-160.7\" font-family=\"trebuchet\" font-size=\"11.00\">StandardScaler</text>\n</g>\n<!-- x&#45;&gt;StandardScaler -->\n<g id=\"edge1\" class=\"edge\">\n<title>x&#45;&gt;StandardScaler</title>\n<path fill=\"none\" stroke=\"black\" stroke-width=\"0.6\" d=\"M80,-217.83C80,-217.83 80,-192.41 80,-192.41\"/>\n<polygon fill=\"black\" stroke=\"black\" stroke-width=\"0.6\" points=\"83.5,-192.41 80,-182.41 76.5,-192.41 83.5,-192.41\"/>\n</g>\n<!-- LogisticRegression -->\n<g id=\"node3\" class=\"node\">\n<title>LogisticRegression</title>\n<polygon fill=\"none\" stroke=\"black\" stroke-width=\"1.2\" points=\"133.44,-108 26.56,-108 26.56,-72 133.44,-72 133.44,-108\"/>\n<text text-anchor=\"middle\" x=\"80\" y=\"-86.7\" font-family=\"trebuchet\" font-size=\"11.00\">LogisticRegression</text>\n</g>\n<!-- StandardScaler&#45;&gt;LogisticRegression -->\n<g id=\"edge3\" class=\"edge\">\n<title>StandardScaler&#45;&gt;LogisticRegression</title>\n<path fill=\"none\" stroke=\"black\" stroke-width=\"0.6\" d=\"M80,-145.71C80,-145.71 80,-118.08 80,-118.08\"/>\n<polygon fill=\"black\" stroke=\"black\" stroke-width=\"0.6\" points=\"83.5,-118.08 80,-108.08 76.5,-118.08 83.5,-118.08\"/>\n</g>\n<!-- y -->\n<g id=\"node4\" class=\"node\">\n<title>y</title>\n<polygon fill=\"none\" stroke=\"black\" stroke-width=\"1.2\" points=\"107,-36 53,-36 53,0 107,0 107,-36\"/>\n<text text-anchor=\"middle\" x=\"80\" y=\"-14.7\" font-family=\"trebuchet\" font-size=\"11.00\">y</text>\n</g>\n<!-- LogisticRegression&#45;&gt;y -->\n<g id=\"edge2\" class=\"edge\">\n<title>LogisticRegression&#45;&gt;y</title>\n<path fill=\"none\" stroke=\"black\" stroke-width=\"0.6\" d=\"M80,-71.83C80,-71.83 80,-46.41 80,-46.41\"/>\n<polygon fill=\"black\" stroke=\"black\" stroke-width=\"0.6\" points=\"83.5,-46.41 80,-36.41 76.5,-46.41 83.5,-46.41\"/>\n</g>\n</g>\n</svg>\n",
+      "text/plain": "<graphviz.dot.Digraph at 0x1185cd090>"
      },
      "execution_count": 6,
      "metadata": {},
      "output_type": "execute_result"
     }
    ],
->>>>>>> 6b83cd26
    "source": [
     "model.draw()"
    ]
@@ -465,50 +294,23 @@
   },
   {
    "cell_type": "code",
-<<<<<<< HEAD
-   "execution_count": null,
-   "metadata": {},
-   "outputs": [],
-=======
    "execution_count": 7,
    "metadata": {},
    "outputs": [
     {
      "name": "stdout",
      "output_type": "stream",
-     "text": [
-      "[15,000] ROCAUC: 0.939001 – 0:00:03\n",
-      "[30,000] ROCAUC: 0.928518 – 0:00:07\n",
-      "[45,000] ROCAUC: 0.948975 – 0:00:10\n",
-      "[60,000] ROCAUC: 0.936699 – 0:00:14\n",
-      "[75,000] ROCAUC: 0.9297 – 0:00:17\n",
-      "[90,000] ROCAUC: 0.934275 – 0:00:21\n",
-      "[105,000] ROCAUC: 0.924655 – 0:00:24\n",
-      "[120,000] ROCAUC: 0.91896 – 0:00:27\n",
-      "[135,000] ROCAUC: 0.917809 – 0:00:31\n",
-      "[150,000] ROCAUC: 0.916056 – 0:00:34\n",
-      "[165,000] ROCAUC: 0.925535 – 0:00:38\n",
-      "[180,000] ROCAUC: 0.925481 – 0:00:41\n",
-      "[195,000] ROCAUC: 0.923488 – 0:00:45\n",
-      "[210,000] ROCAUC: 0.922177 – 0:00:48\n",
-      "[225,000] ROCAUC: 0.921203 – 0:00:52\n",
-      "[240,000] ROCAUC: 0.920579 – 0:00:55\n",
-      "[255,000] ROCAUC: 0.920353 – 0:00:59\n",
-      "[270,000] ROCAUC: 0.921487 – 0:01:02\n"
-     ]
-    },
-    {
-     "data": {
-      "text/plain": [
-       "ROCAUC: 0.918082"
-      ]
+     "text": "[15,000] ROCAUC: 0.939001 – 0:00:09\n[30,000] ROCAUC: 0.928518 – 0:00:15\n[45,000] ROCAUC: 0.948975 – 0:00:20\n[60,000] ROCAUC: 0.936699 – 0:00:25\n[75,000] ROCAUC: 0.9297 – 0:00:30\n[90,000] ROCAUC: 0.934275 – 0:00:34\n[105,000] ROCAUC: 0.924655 – 0:00:37\n[120,000] ROCAUC: 0.91896 – 0:00:41\n[135,000] ROCAUC: 0.917809 – 0:00:45\n[150,000] ROCAUC: 0.916056 – 0:00:49\n[165,000] ROCAUC: 0.925535 – 0:00:53\n[180,000] ROCAUC: 0.925481 – 0:00:58\n[195,000] ROCAUC: 0.923488 – 0:01:03\n[210,000] ROCAUC: 0.922177 – 0:01:06\n[225,000] ROCAUC: 0.921203 – 0:01:11\n[240,000] ROCAUC: 0.920579 – 0:01:15\n[255,000] ROCAUC: 0.920353 – 0:01:19\n[270,000] ROCAUC: 0.921487 – 0:01:22\n"
+    },
+    {
+     "data": {
+      "text/plain": "ROCAUC: 0.918082"
      },
      "execution_count": 7,
      "metadata": {},
      "output_type": "execute_result"
     }
    ],
->>>>>>> 6b83cd26
    "source": [
     "model = (\n",
     "    preprocessing.StandardScaler() |\n",
@@ -541,50 +343,23 @@
   },
   {
    "cell_type": "code",
-<<<<<<< HEAD
-   "execution_count": null,
-   "metadata": {},
-   "outputs": [],
-=======
    "execution_count": 8,
    "metadata": {},
    "outputs": [
     {
      "name": "stdout",
      "output_type": "stream",
-     "text": [
-      "[15,000] ROCAUC: 0.946234 – 0:00:02\n",
-      "[30,000] ROCAUC: 0.956145 – 0:00:05\n",
-      "[45,000] ROCAUC: 0.972701 – 0:00:08\n",
-      "[60,000] ROCAUC: 0.955377 – 0:00:11\n",
-      "[75,000] ROCAUC: 0.949038 – 0:00:14\n",
-      "[90,000] ROCAUC: 0.959151 – 0:00:17\n",
-      "[105,000] ROCAUC: 0.946733 – 0:00:19\n",
-      "[120,000] ROCAUC: 0.943587 – 0:00:22\n",
-      "[135,000] ROCAUC: 0.944251 – 0:00:25\n",
-      "[150,000] ROCAUC: 0.946132 – 0:00:28\n",
-      "[165,000] ROCAUC: 0.951248 – 0:00:31\n",
-      "[180,000] ROCAUC: 0.95303 – 0:00:34\n",
-      "[195,000] ROCAUC: 0.95088 – 0:00:37\n",
-      "[210,000] ROCAUC: 0.951606 – 0:00:39\n",
-      "[225,000] ROCAUC: 0.949907 – 0:00:42\n",
-      "[240,000] ROCAUC: 0.95294 – 0:00:45\n",
-      "[255,000] ROCAUC: 0.952255 – 0:00:48\n",
-      "[270,000] ROCAUC: 0.953966 – 0:00:51\n"
-     ]
-    },
-    {
-     "data": {
-      "text/plain": [
-       "ROCAUC: 0.951294"
-      ]
+     "text": "[15,000] ROCAUC: 0.946234 – 0:00:03\n[30,000] ROCAUC: 0.956145 – 0:00:06\n[45,000] ROCAUC: 0.972701 – 0:00:09\n[60,000] ROCAUC: 0.955377 – 0:00:11\n[75,000] ROCAUC: 0.949038 – 0:00:14\n[90,000] ROCAUC: 0.959151 – 0:00:17\n[105,000] ROCAUC: 0.946733 – 0:00:20\n[120,000] ROCAUC: 0.943587 – 0:00:23\n[135,000] ROCAUC: 0.944251 – 0:00:26\n[150,000] ROCAUC: 0.946132 – 0:00:29\n[165,000] ROCAUC: 0.951248 – 0:00:32\n[180,000] ROCAUC: 0.95303 – 0:00:35\n[195,000] ROCAUC: 0.95088 – 0:00:38\n[210,000] ROCAUC: 0.951606 – 0:00:41\n[225,000] ROCAUC: 0.949907 – 0:00:44\n[240,000] ROCAUC: 0.95294 – 0:00:47\n[255,000] ROCAUC: 0.952255 – 0:00:50\n[270,000] ROCAUC: 0.953966 – 0:00:53\n"
+    },
+    {
+     "data": {
+      "text/plain": "ROCAUC: 0.951294"
      },
      "execution_count": 8,
      "metadata": {},
      "output_type": "execute_result"
     }
    ],
->>>>>>> 6b83cd26
    "source": [
     "model = (\n",
     "    preprocessing.StandardScaler() |\n",
@@ -618,50 +393,23 @@
   },
   {
    "cell_type": "code",
-<<<<<<< HEAD
-   "execution_count": null,
-   "metadata": {},
-   "outputs": [],
-=======
    "execution_count": 9,
    "metadata": {},
    "outputs": [
     {
      "name": "stdout",
      "output_type": "stream",
-     "text": [
-      "[15,000] ROCAUC: 0.957494 – 0:00:02\n",
-      "[30,000] ROCAUC: 0.967154 – 0:00:05\n",
-      "[45,000] ROCAUC: 0.976699 – 0:00:08\n",
-      "[60,000] ROCAUC: 0.974157 – 0:00:11\n",
-      "[75,000] ROCAUC: 0.970901 – 0:00:14\n",
-      "[90,000] ROCAUC: 0.974191 – 0:00:17\n",
-      "[105,000] ROCAUC: 0.964133 – 0:00:19\n",
-      "[120,000] ROCAUC: 0.963783 – 0:00:22\n",
-      "[135,000] ROCAUC: 0.964123 – 0:00:25\n",
-      "[150,000] ROCAUC: 0.965729 – 0:00:28\n",
-      "[165,000] ROCAUC: 0.968144 – 0:00:31\n",
-      "[180,000] ROCAUC: 0.968855 – 0:00:34\n",
-      "[195,000] ROCAUC: 0.968339 – 0:00:37\n",
-      "[210,000] ROCAUC: 0.967406 – 0:00:39\n",
-      "[225,000] ROCAUC: 0.966696 – 0:00:42\n",
-      "[240,000] ROCAUC: 0.968059 – 0:00:45\n",
-      "[255,000] ROCAUC: 0.968884 – 0:00:48\n",
-      "[270,000] ROCAUC: 0.969511 – 0:00:51\n"
-     ]
-    },
-    {
-     "data": {
-      "text/plain": [
-       "ROCAUC: 0.968294"
-      ]
+     "text": "[15,000] ROCAUC: 0.957494 – 0:00:03\n[30,000] ROCAUC: 0.967154 – 0:00:06\n[45,000] ROCAUC: 0.976699 – 0:00:09\n[60,000] ROCAUC: 0.974157 – 0:00:11\n[75,000] ROCAUC: 0.970901 – 0:00:14\n[90,000] ROCAUC: 0.974191 – 0:00:17\n[105,000] ROCAUC: 0.964133 – 0:00:20\n[120,000] ROCAUC: 0.963783 – 0:00:23\n[135,000] ROCAUC: 0.964123 – 0:00:26\n[150,000] ROCAUC: 0.965729 – 0:00:29\n[165,000] ROCAUC: 0.968144 – 0:00:32\n[180,000] ROCAUC: 0.968855 – 0:00:35\n[195,000] ROCAUC: 0.968339 – 0:00:37\n[210,000] ROCAUC: 0.967406 – 0:00:40\n[225,000] ROCAUC: 0.966696 – 0:00:43\n[240,000] ROCAUC: 0.968059 – 0:00:46\n[255,000] ROCAUC: 0.968884 – 0:00:49\n[270,000] ROCAUC: 0.969511 – 0:00:52\n"
+    },
+    {
+     "data": {
+      "text/plain": "ROCAUC: 0.968294"
      },
      "execution_count": 9,
      "metadata": {},
      "output_type": "execute_result"
     }
    ],
->>>>>>> 6b83cd26
    "source": [
     "model = (\n",
     "    preprocessing.StandardScaler() |\n",
@@ -702,13 +450,9 @@
    "name": "python",
    "nbconvert_exporter": "python",
    "pygments_lexer": "ipython3",
-<<<<<<< HEAD
    "version": "3.7.4-final"
-=======
-   "version": "3.6.9"
->>>>>>> 6b83cd26
   }
  },
  "nbformat": 4,
- "nbformat_minor": 4
+ "nbformat_minor": 2
 }