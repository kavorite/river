--- conflicted
+++ resolved
@@ -17,10 +17,7 @@
 
 __all__ = [
     'check_estimator',
-<<<<<<< HEAD
     'dict2numpy',
-=======
->>>>>>> 2add3330
     'expand_param_grid',
     'inspect',
     'math',
